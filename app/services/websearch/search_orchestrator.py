--- conflicted
+++ resolved
@@ -51,20 +51,6 @@
 
         # All available sources - define before initializing clients
         self.active_sources = [
-<<<<<<< HEAD
-            "Semantic Scholar",
-            "arXiv",
-            "Crossref",
-            "PubMed",
-            "OpenAlex",
-            "CORE",
-            "Unpaywall",
-            "Europe PMC",
-            "DBLP",
-            "bioRxiv",
-            "DOAJ",
-            "BASE Search",
-=======
             # "Semantic Scholar",
             "arXiv"
             # "Crossref"
@@ -77,7 +63,6 @@
             # "bioRxiv",
             # "DOAJ",
             # "BASE Search"
->>>>>>> d14f7d43
         ]
 
         # Initialize academic API clients (may modify active_sources)
@@ -110,11 +95,6 @@
         }
 
         # Initialize clients that require API keys (only if keys are available)
-<<<<<<< HEAD
-        import os
-
-=======
->>>>>>> d14f7d43
         # CORE client
         core_api_key = os.environ.get("CORE_API_KEY")
         if core_api_key:
@@ -339,29 +319,17 @@
             for attempt in range(self.config.max_rate_limit_retries + 1):
                 try:
                     api_start_time = time.time()
-<<<<<<< HEAD
-                    logger.info(
-                        f"📡 \033[96mCalling {source_name} API (attempt {attempt + 1})...\033[0m"
-                    )
-
-                    # Add timeout to detect slow APIs
-=======
                     logger.info(f"📡 \033[96mCalling {source_name} API (attempt {attempt + 1})...\033[0m")
                     
                     # Dynamic timeout: Semantic Scholar can be slower
                     per_call_timeout = 60.0 if source_name.lower() == "semantic scholar" else 30.0
->>>>>>> d14f7d43
                     papers = await asyncio.wait_for(
                         client.search_papers(
                             query=query,
                             limit=self.config.papers_per_source,
                             filters=filters,
                         ),
-<<<<<<< HEAD
-                        timeout=30.0,  # 30 second timeout
-=======
                         timeout=per_call_timeout
->>>>>>> d14f7d43
                     )
 
                     api_duration = time.time() - api_start_time

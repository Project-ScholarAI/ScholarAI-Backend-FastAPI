--- conflicted
+++ resolved
@@ -32,16 +32,11 @@
         # Extract PMC ID
         pmc_elem = article_xml.find(".//ArticleId[@IdType='pmc']")
         if pmc_elem is not None:
-<<<<<<< HEAD
-            paper["pmcid"] = pmc_elem.text
-
-=======
             pmcid = pmc_elem.text
             paper["pmcid"] = pmcid
         else:
             pmcid = None
         
->>>>>>> d14f7d43
         # Extract DOI
         doi_elem = article_xml.find(".//ArticleId[@IdType='doi']")
         if doi_elem is not None:
@@ -74,9 +69,6 @@
 
         # Extract keywords
         paper["keywords"] = XMLParser._extract_keywords(article_xml)
-<<<<<<< HEAD
-
-=======
         
         # Build URLs
         if pmid_elem is not None and pmid_elem.text:
@@ -84,7 +76,6 @@
         if pmcid:
             paper["pdfUrl"] = f"https://www.ncbi.nlm.nih.gov/pmc/articles/{pmcid}/pdf"
         
->>>>>>> d14f7d43
         return paper
 
     @staticmethod

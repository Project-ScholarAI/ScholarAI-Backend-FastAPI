--- conflicted
+++ resolved
@@ -124,9 +124,6 @@
             
         except Exception as e:
             logger.error(f"Gap analysis {request_id} failed: {str(e)}")
-<<<<<<< HEAD
-            # Return error response with complete metadata
-=======
             # Return complete error response with all required fields
             frontier_stats = ResearchFrontierStats(
                 frontier_expansions=0,
@@ -147,27 +144,17 @@
                 hottest_research_areas=[]
             )
             
->>>>>>> de14d4a0
             return GapAnalysisResponse(
                 request_id=request_id,
                 seed_paper_url=request.url,
                 validated_gaps=[],
                 executive_summary=ExecutiveSummary(
-<<<<<<< HEAD
-                    frontier_overview="Analysis failed during initial paper processing",
-                    key_insights=["Unable to process seed paper", "B2 authentication or extraction issues"],
-                    research_priorities=["Fix paper extraction pipeline", "Verify B2 credentials"],
-                    investment_opportunities=[],
-                    competitive_advantages=[],
-                    risk_assessment="High risk due to processing failures"
-=======
                     frontier_overview="Analysis failed during processing",
                     key_insights=["Error occurred during analysis"],
                     research_priorities=[],
                     investment_opportunities=[],
                     competitive_advantages=[],
                     risk_assessment="Analysis incomplete due to processing error"
->>>>>>> de14d4a0
                 ),
                 process_metadata=ProcessMetadata(
                     request_id=request_id,
@@ -179,28 +166,8 @@
                     search_queries_executed=0,
                     validation_attempts=0,
                     seed_paper_url=request.url,
-<<<<<<< HEAD
-                    frontier_stats=ResearchFrontierStats(
-                        frontier_expansions=0,
-                        research_domains_explored=0,
-                        cross_domain_connections=0,
-                        breakthrough_potential_score=0.0,
-                        research_velocity=0.0,
-                        gap_discovery_rate=0.0,
-                        elimination_effectiveness=0.0,
-                        frontier_coverage=0.0
-                    ),
-                    research_landscape=ResearchLandscape(
-                        dominant_research_areas=[],
-                        emerging_trends=[],
-                        research_clusters={},
-                        interdisciplinary_bridges=[],
-                        hottest_research_areas=[]
-                    ),
-=======
                     frontier_stats=frontier_stats,
                     research_landscape=research_landscape,
->>>>>>> de14d4a0
                     avg_paper_analysis_time=0.0,
                     successful_paper_extractions=0,
                     failed_extractions=1,

--- conflicted
+++ resolved
@@ -1,58 +1,55 @@
-[tool.poetry]
-name = "scholar-ai"
-version = "0.1.0"
-description = "ScholarAI Backend System with enhanced WebSearch Agent and B2 integration"
-authors = ["ScholarAI Team"]
-packages = [{include = "app"}]
-
-[tool.poetry.dependencies]
-python = "^3.10"
-fastapi = "^0.115.12"
-uvicorn = "^0.34.2"
-pydantic = "^2.11.3"
-aio-pika = "^9.4.3"
-pika = "^1.3.2"
-python-dotenv = "^1.1.0"
-# Enhanced WebSearch Agent Dependencies
-httpx = "^0.27.0"
-aiohttp = "^3.9.1"
-beautifulsoup4 = "^4.12.2"
-lxml = "^4.9.3"
-PyPDF2 = "^3.0.1"
-pdfplumber = "^0.10.0"
-google-generativeai = "^0.8.3"
-numpy = "^1.24.3"
-pandas = "^2.1.4"
-matplotlib = "^3.8.2"
-seaborn = "^0.12.2"
-plotly = "^5.18.0"
-scikit-learn = "^1.3.2"
-nltk = "^3.8.1"
-spacy = "^3.7.2"
-textblob = "^0.17.1"
-wordcloud = "^1.9.2"
-feedparser = "^6.0.10"
-crossref-commons = "^0.0.7"
-pytest-asyncio = "^1.0.0"
-# Backblaze B2 for PDF storage
-b2sdk = "^2.5.0"
-<<<<<<< HEAD
-# Text extraction dependencies
-pytesseract = "^0.3.10"
-Pillow = "^10.0.0"
-=======
-# Retry logic
-tenacity = "^8.2.0"
->>>>>>> d14f7d43
-
-[tool.poetry.group.dev.dependencies]
-black = "^25.1.0"
-isort = "^6.0.1"
-flake8 = "^7.2.0"
-pytest = "^8.3.5"
-blis = "^0.7.11"
-
-[build-system]
-requires = ["poetry-core"]
-build-backend = "poetry.core.masonry.api"
-
+[tool.poetry]
+name = "scholar-ai"
+version = "0.1.0"
+description = "ScholarAI Backend System with enhanced WebSearch Agent and B2 integration"
+authors = ["ScholarAI Team"]
+packages = [{include = "app"}]
+
+[tool.poetry.dependencies]
+python = "^3.10"
+fastapi = "^0.115.12"
+uvicorn = "^0.34.2"
+pydantic = "^2.11.3"
+aio-pika = "^9.4.3"
+pika = "^1.3.2"
+python-dotenv = "^1.1.0"
+# Enhanced WebSearch Agent Dependencies
+httpx = "^0.27.0"
+aiohttp = "^3.9.1"
+beautifulsoup4 = "^4.12.2"
+lxml = "^4.9.3"
+PyPDF2 = "^3.0.1"
+pdfplumber = "^0.10.0"
+google-generativeai = "^0.8.3"
+numpy = "^1.24.3"
+pandas = "^2.1.4"
+matplotlib = "^3.8.2"
+seaborn = "^0.12.2"
+plotly = "^5.18.0"
+scikit-learn = "^1.3.2"
+nltk = "^3.8.1"
+spacy = "^3.7.2"
+textblob = "^0.17.1"
+wordcloud = "^1.9.2"
+feedparser = "^6.0.10"
+crossref-commons = "^0.0.7"
+pytest-asyncio = "^1.0.0"
+# Backblaze B2 for PDF storage
+b2sdk = "^2.5.0"
+# Text extraction dependencies
+pytesseract = "^0.3.10"
+Pillow = "^10.0.0"
+# Retry logic
+tenacity = "^8.2.0"
+
+[tool.poetry.group.dev.dependencies]
+black = "^25.1.0"
+isort = "^6.0.1"
+flake8 = "^7.2.0"
+pytest = "^8.3.5"
+blis = "^0.7.11"
+
+[build-system]
+requires = ["poetry-core"]
+build-backend = "poetry.core.masonry.api"
+